--- conflicted
+++ resolved
@@ -320,11 +320,7 @@
   endif()
   file(GLOB MSCG_SOURCES ${LAMMPS_LIB_MSCG_BIN_DIR}/*.cpp)
   add_library(mscg STATIC ${MSCG_SOURCES})
-<<<<<<< HEAD
   target_link_libraries(pkg_MSCG mscg)
-=======
-  list(APPEND LAMMPS_LINK_LIBS mscg)
->>>>>>> 09886137
   target_compile_options(mscg PRIVATE -DDIMENSION=3 -D_exclude_gromacs=1)
   target_include_directories(mscg PUBLIC ${LAMMPS_LIB_MSCG_BIN_DIR})
   target_link_libraries(mscg ${GSL_LIBRARIES} ${LAPACK_LIBRARIES})
@@ -363,12 +359,7 @@
     file(GLOB_RECURSE ${PKG_LIB}_SOURCES ${LAMMPS_LIB_SOURCE_DIR}/${PKG_LIB}/*.F
       ${LAMMPS_LIB_SOURCE_DIR}/${PKG_LIB}/*.c ${LAMMPS_LIB_SOURCE_DIR}/${PKG_LIB}/*.cpp)
     add_library(${PKG_LIB} STATIC ${${PKG_LIB}_SOURCES})
-<<<<<<< HEAD
-    set_target_properties(${PKG_LIB} PROPERTIES SOVERSION ${SOVERSION})
     target_link_libraries(pkg_${SIMPLE_LIB} ${PKG_LIB})
-=======
-    list(APPEND LAMMPS_LINK_LIBS ${PKG_LIB})
->>>>>>> 09886137
     if(PKG_LIB STREQUAL awpmd)
       target_include_directories(awpmd PUBLIC ${LAMMPS_LIB_SOURCE_DIR}/awpmd/systems/interact ${LAMMPS_LIB_SOURCE_DIR}/awpmd/ivutils/include)
     elseif(PKG_LIB STREQUAL h5md)
